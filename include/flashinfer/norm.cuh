--- conflicted
+++ resolved
@@ -48,11 +48,7 @@
 
   for (uint32_t i = 0; i < rounds; i++) {
     vec_t<T, VEC_SIZE> input_vec;
-<<<<<<< HEAD
-    input_vec.fill(static_cast<T>(0.0f));
-=======
-    input_vec.fill(0.f);
->>>>>>> f2ca7811
+    input_vec.fill(static_cast<T>(0.0f));
     if ((i * num_threads + thread_id) * VEC_SIZE < d) {
       input_vec.load(input + bx * d + i * num_threads * VEC_SIZE + thread_id * VEC_SIZE);
     }
@@ -87,13 +83,8 @@
     vec_t<T, VEC_SIZE> input_vec;
     vec_t<T, VEC_SIZE> weight_vec;
     vec_t<T, VEC_SIZE> output_vec;
-<<<<<<< HEAD
     input_vec.fill(static_cast<T>(0.0f));
     weight_vec.fill(static_cast<T>(0.0f));
-=======
-    input_vec.fill(0.f);
-    weight_vec.fill(0.f);
->>>>>>> f2ca7811
     if ((i * num_threads + thread_id) * VEC_SIZE < d) {
       input_vec.load(input + bx * d + i * num_threads * VEC_SIZE + thread_id * VEC_SIZE);
       weight_vec.load(weight + i * num_threads * VEC_SIZE + thread_id * VEC_SIZE);
@@ -153,15 +144,9 @@
 
   for (uint32_t i = 0; i < rounds; i++) {
     vec_t<T, VEC_SIZE> input_vec;
-<<<<<<< HEAD
     input_vec.fill(static_cast<T>(0.0f));
     vec_t<T, VEC_SIZE> residual_vec;
     residual_vec.fill(static_cast<T>(0.0f));
-=======
-    input_vec.fill(0.f);
-    vec_t<T, VEC_SIZE> residual_vec;
-    residual_vec.fill(0.f);
->>>>>>> f2ca7811
     if ((i * num_threads + thread_id) * VEC_SIZE < d) {
       input_vec.load(input + bx * d + i * num_threads * VEC_SIZE + thread_id * VEC_SIZE);
       residual_vec.load(residual + bx * d + i * num_threads * VEC_SIZE + thread_id * VEC_SIZE);
@@ -203,15 +188,9 @@
     vec_t<T, VEC_SIZE> input_vec;
     vec_t<T, VEC_SIZE> weight_vec;
     vec_t<T, VEC_SIZE> residual_vec;
-<<<<<<< HEAD
     input_vec.fill(static_cast<T>(0.0f));
     weight_vec.fill(static_cast<T>(0.0f));
     residual_vec.fill(static_cast<T>(0.0f));
-=======
-    input_vec.fill(0.f);
-    weight_vec.fill(0.f);
-    residual_vec.fill(0.f);
->>>>>>> f2ca7811
     if ((i * num_threads + thread_id) * VEC_SIZE < d) {
       input_vec.load(input + bx * d + i * num_threads * VEC_SIZE + thread_id * VEC_SIZE);
       weight_vec.load(weight + i * num_threads * VEC_SIZE + thread_id * VEC_SIZE);
@@ -258,7 +237,11 @@
                                    T* __restrict__ output, const uint32_t d, float eps) {
   const uint32_t bx = blockIdx.x;
   const uint32_t tx = threadIdx.x, ty = threadIdx.y;
+#ifdef FLASHINFER_WITH_HIP
+  constexpr uint32_t warp_size = 64;
+#else
   constexpr uint32_t warp_size = 32;
+#endif
   const uint32_t num_warps = blockDim.y;
   const uint32_t thread_id = tx + ty * warp_size;
   const uint32_t num_threads = num_warps * warp_size;
@@ -269,7 +252,7 @@
 
   for (uint32_t i = 0; i < rounds; i++) {
     vec_t<T, VEC_SIZE> input_vec;
-    input_vec.fill(0.f);
+    input_vec.fill(static_cast<T>(0.0f));
     if ((i * num_threads + thread_id) * VEC_SIZE < d) {
       input_vec.load(input + bx * d + i * num_threads * VEC_SIZE + thread_id * VEC_SIZE);
     }
@@ -304,8 +287,8 @@
     vec_t<T, VEC_SIZE> input_vec;
     vec_t<T, VEC_SIZE> weight_vec;
     vec_t<T, VEC_SIZE> output_vec;
-    input_vec.fill(0.f);
-    weight_vec.fill(0.f);
+    input_vec.fill(static_cast<T>(0.0f));
+    weight_vec.fill(static_cast<T>(0.0f));
     if ((i * num_threads + thread_id) * VEC_SIZE < d) {
       input_vec.load(input + bx * d + i * num_threads * VEC_SIZE + thread_id * VEC_SIZE);
       weight_vec.load(weight + i * num_threads * VEC_SIZE + thread_id * VEC_SIZE);
@@ -326,9 +309,15 @@
   const uint32_t vec_size = std::gcd(16 / sizeof(T), d);
 
   const uint32_t block_size = std::min<uint32_t>(1024, d / vec_size);
+#ifdef FLASHINFER_WITH_HIP
+  const uint32_t num_warps = ceil_div(block_size, 64);
+  dim3 nblks(batch_size);
+  dim3 nthrs(64, num_warps);
+#else
   const uint32_t num_warps = ceil_div(block_size, 32);
   dim3 nblks(batch_size);
   dim3 nthrs(32, num_warps);
+#endif
   const uint32_t smem_size = num_warps * sizeof(float);
   void* args[] = {&input, &weight, &output, &d, &eps};
 
@@ -344,7 +333,11 @@
                                            T* __restrict__ weight, const uint32_t d, float eps) {
   const uint32_t bx = blockIdx.x;
   const uint32_t tx = threadIdx.x, ty = threadIdx.y;
+#ifdef FLASHINFER_WITH_HIP
+  constexpr uint32_t warp_size = 64;
+#else
   constexpr uint32_t warp_size = 32;
+#endif
   const uint32_t num_warps = blockDim.y;
   const uint32_t thread_id = tx + ty * warp_size;
   const uint32_t num_threads = num_warps * warp_size;
@@ -355,9 +348,9 @@
 
   for (uint32_t i = 0; i < rounds; i++) {
     vec_t<T, VEC_SIZE> input_vec;
-    input_vec.fill(0.f);
+    input_vec.fill(static_cast<T>(0.0f));
     vec_t<T, VEC_SIZE> residual_vec;
-    residual_vec.fill(0.f);
+    residual_vec.fill(static_cast<T>(0.0f));
     if ((i * num_threads + thread_id) * VEC_SIZE < d) {
       input_vec.load(input + bx * d + i * num_threads * VEC_SIZE + thread_id * VEC_SIZE);
       residual_vec.load(residual + bx * d + i * num_threads * VEC_SIZE + thread_id * VEC_SIZE);
@@ -399,9 +392,9 @@
     vec_t<T, VEC_SIZE> input_vec;
     vec_t<T, VEC_SIZE> weight_vec;
     vec_t<T, VEC_SIZE> residual_vec;
-    input_vec.fill(0.f);
-    weight_vec.fill(0.f);
-    residual_vec.fill(0.f);
+    input_vec.fill(static_cast<T>(0.0f));
+    weight_vec.fill(static_cast<T>(0.0f));
+    residual_vec.fill(static_cast<T>(0.0f));
     if ((i * num_threads + thread_id) * VEC_SIZE < d) {
       input_vec.load(input + bx * d + i * num_threads * VEC_SIZE + thread_id * VEC_SIZE);
       weight_vec.load(weight + i * num_threads * VEC_SIZE + thread_id * VEC_SIZE);
@@ -423,9 +416,15 @@
   const uint32_t vec_size = std::gcd(16 / sizeof(T), d);
 
   const uint32_t block_size = std::min<uint32_t>(1024, d / vec_size);
+#ifdef FLASHINFER_WITH_HIP
+  const uint32_t num_warps = ceil_div(block_size, 64);
+  dim3 nblks(batch_size);
+  dim3 nthrs(64, num_warps);
+#else
   const uint32_t num_warps = ceil_div(block_size, 32);
   dim3 nblks(batch_size);
   dim3 nthrs(32, num_warps);
+#endif
   const uint32_t smem_size = num_warps * sizeof(float);
   void* args[] = {&input, &residual, &weight, &d, &eps};
 
